--- conflicted
+++ resolved
@@ -218,8 +218,10 @@
     auto has_type = parser().attribute_present("t");
     auto type = has_type ? parser().attribute("t") : "n";
 
-	if (parser().attribute_present("s"))
-		cell.format(target_.format(std::stoull(parser().attribute("s"))));
+    if (parser().attribute_present("s"))
+    {
+		    cell.format(target_.format(std::stoull(parser().attribute("s"))));
+    }
 	
     auto has_value = false;
     auto value_string = std::string();
@@ -305,16 +307,7 @@
         }
     }
 
-<<<<<<< HEAD
-      if (!in_element(row_el))
-=======
-    if (has_format)
-    {
-        cell.format(target_.format(format_id));
-    }
-
     if (!in_element(qn("spreadsheetml", "row")))
->>>>>>> 94e19a6c
     {
         expect_end_element(qn("spreadsheetml", "row"));
 
@@ -604,8 +597,10 @@
             auto has_type = parser().attribute_present("t");
             auto type = has_type ? parser().attribute("t") : "n";
 			
-			if (parser().attribute_present("s"))
-				cell.format(target_.format(std::stoull(parser().attribute("s"))));
+            if (parser().attribute_present("s"))
+            {
+		            cell.format(target_.format(std::stoull(parser().attribute("s"))));
+            }
 
             auto has_value = false;
             auto value_string = std::string();
