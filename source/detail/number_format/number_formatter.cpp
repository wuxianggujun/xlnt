--- conflicted
+++ resolved
@@ -34,36 +34,6 @@
 const std::unordered_map<int, std::string> known_locales()
 {
     static const std::unordered_map<int, std::string> *all = new std::unordered_map<int, std::string>(
-<<<<<<< HEAD
-        {{0x401, "Arabic - Saudi Arabia"}, {0x402, "Bulgarian"}, {0x403, "Catalan"}, {0x404, "Chinese - Taiwan"},
-            {0x405, "Czech"}, {0x406, "Danish"}, {0x407, "German - Germany"}, {0x408, "Greek"},
-            {0x409, "English - United States"}, {0x410, "Italian - Italy"}, {0x411, "Japanese"}, {0x412, "Korean"},
-            {0x413, "Dutch - Netherlands"}, {0x414, "Norwegian - Bokml"}, {0x415, "Polish"},
-            {0x416, "Portuguese - Brazil"}, {0x417, "Raeto-Romance"}, {0x418, "Romanian - Romania"}, {0x419, "Russian"},
-            {0x420, "Urdu"}, {0x421, "Indonesian"}, {0x422, "Ukrainian"}, {0x423, "Belarusian"}, {0x424, "Slovenian"},
-            {0x425, "Estonian"}, {0x426, "Latvian"}, {0x427, "Lithuanian"}, {0x428, "Tajik"},
-            {0x429, "Farsi - Persian"}, {0x430, "Sesotho (Sutu)"}, {0x431, "Tsonga"}, {0x432, "Setsuana"},
-            {0x433, "Venda"}, {0x434, "Xhosa"}, {0x435, "Zulu"}, {0x436, "Afrikaans"}, {0x437, "Georgian"},
-            {0x438, "Faroese"}, {0x439, "Hindi"}, {0x440, "Kyrgyz - Cyrillic"}, {0x441, "Swahili"}, {0x442, "Turkmen"},
-            {0x443, "Uzbek - Latin"}, {0x444, "Tatar"}, {0x445, "Bengali - India"}, {0x446, "Punjabi"},
-            {0x447, "Gujarati"}, {0x448, "Oriya"}, {0x449, "Tamil"}, {0x450, "Mongolian"}, {0x451, "Tibetan"},
-            {0x452, "Welsh"}, {0x453, "Khmer"}, {0x454, "Lao"}, {0x455, "Burmese"}, {0x456, "Galician"},
-            {0x457, "Konkani"}, {0x458, "Manipuri"}, {0x459, "Sindhi"}, {0x460, "Kashmiri"}, {0x461, "Nepali"},
-            {0x462, "Frisian - Netherlands"}, {0x464, "Filipino"}, {0x465, "Divehi; Dhivehi; Maldivian"},
-            {0x466, "Edo"}, {0x470, "Igbo - Nigeria"}, {0x474, "Guarani - Paraguay"}, {0x476, "Latin"},
-            {0x477, "Somali"}, {0x481, "Maori"}, {0x485, "sah-RU"}, {0x801, "Arabic - Iraq"}, {0x804, "Chinese - China"},
-            {0x807, "German - Switzerland"}, {0x809, "English - Great Britain"}, {0x810, "Italian - Switzerland"},
-            {0x813, "Dutch - Belgium"}, {0x814, "Norwegian - Nynorsk"}, {0x816, "Portuguese - Portugal"},
-            {0x818, "Romanian - Moldova"}, {0x819, "Russian - Moldova"}, {0x843, "Uzbek - Cyrillic"},
-            {0x845, "Bengali - Bangladesh"}, {0x850, "Mongolian"}, {0x1001, "Arabic - Libya"},
-            {0x1004, "Chinese - Singapore"}, {0x1007, "German - Luxembourg"}, {0x1009, "English - Canada"},
-            {0x1401, "Arabic - Algeria"}, {0x1404, "Chinese - Macau SAR"}, {0x1407, "German - Liechtenstein"},
-            {0x1409, "English - New Zealand"}, {0x1801, "Arabic - Morocco"}, {0x1809, "English - Ireland"},
-            {0x2001, "Arabic - Oman"}, {0x2009, "English - Jamaica"}, {0x2401, "Arabic - Yemen"},
-            {0x2409, "English - Caribbean"}, {0x2801, "Arabic - Syria"}, {0x2809, "English - Belize"},
-            {0x3001, "Arabic - Lebanon"}, {0x3009, "English - Zimbabwe"}, {0x3401, "Arabic - Kuwait"},
-            {0x3409, "English - Phillippines"}, {0x3801, "Arabic - United Arab Emirates"}, {0x4001, "Arabic - Qatar"}});
-=======
         {
             {0x1, "Arabic"},
             {0x2, "Bulgarian"},
@@ -496,7 +466,6 @@
             {0x7C86, "K’iche’"},
             {0x7C92, "Central Kurdish (Arabic)"},
         });
->>>>>>> df062657
 
     return *all;
 }
