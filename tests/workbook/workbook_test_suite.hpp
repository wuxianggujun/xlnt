--- conflicted
+++ resolved
@@ -209,8 +209,6 @@
         xlnt_assert_equals((*temp).title(), "Sheet1");
     }
 
-<<<<<<< HEAD
-=======
     void test_const_iter()
     {
         const xlnt::workbook wb;
@@ -252,7 +250,6 @@
         xlnt_assert_equals((*temp).title(), "Sheet1");
     }
 
->>>>>>> 7160b749
     void test_get_index()
     {
         xlnt::workbook wb;
